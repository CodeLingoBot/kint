--- conflicted
+++ resolved
@@ -74,11 +74,11 @@
 
 ########## MISCELLANEOUS ###########################
 # this will disable kint completely
-Kint::$enabled_mode = false;
+Kint::enabled(false);
 
 ddd('Get off my lawn!'); // no effect
 
-Kint::$enabled_mode = true;
+Kint::enabled(true);
 ddd( 'this line will stop the execution flow because Kint was just re-enabled above!' );
 
 
@@ -88,16 +88,9 @@
 
 ## Tips & Tricks
 
-<<<<<<< HEAD
-  * Kint is enabled by default, set `Kint::$enabled_mode = false;` to turn its funcionality completely off. The *best practice* is to enable Kint in DEVELOPMENT environment only (or for example `Kint::$enabled_mode = ($_SERVER['REMOTE_ADDR'] === '<your IP>');`) - so even if you accidentally leave a dump in production, no one will know.
-  * `sd()` and `ddd()` are shorthands for `s();die;` and `d();die;` respectively. 
-    * **Important:** The older shorthand `dd()` is deprecated due to compatibility issues and will eventually be removed. Use the analogous `ddd()` instead.
-  * When looking at Kint output, press <kbd>D</kbd> on the keyboard and you will be able to traverse the tree with arrows and tab keys - and expand/collapse nodes with space or enter.
-=======
   * Kint is enabled by default, call `Kint::enabled(false);` to turn its funcionality completely off. The *best practice* is to enable Kint in DEVELOPMENT environment only (or for example `Kint::enabled($_SERVER['REMOTE_ADDR'] === '<your IP>');`) - so even if you accidentally leave a dump in production, no one will know.
   * `sd()` and `ddd()` are shorthands for `s();die;` and `d();die;` respectively.
   * Kint has *keyboard shortcuts*! When Kint is visible, press <kbd>D</kbd> on the keyboard and you will be able to traverse the tree with arrows and <kbd>tab</kbd> keys - and expand/collapse nodes with <kbd>space</kbd> or <kbd>enter</kbd>.
->>>>>>> 79356db6
   * Double clicking the `[+]` sign in the output will expand/collapse ALL nodes; triple clicking big blocks of text will select it all.
   * To catch output from Kint just assign it to a variable<sup>beta</sup>
 
@@ -115,20 +108,12 @@
     * `!d($var)` will show expanded rich output.
     * `-d($var)` will attempt to `ob_clean` the previous output so if you're dumping something inside a HTML page, you will still see Kint output.
   You can combine modifiers too: `~+d($var)`
-<<<<<<< HEAD
-  * To force a specific dump output type just set `Kint::$enabled_mode` to it. Available options are: `Kint::MODE_RICH` (default), `Kint::MODE_PLAIN`, `Kint::MODE_WHITESPACE`, `Kint::MODE_CLI` and `Kint::MODE_JS`:
-```php
-Kint::$enabled_mode = Kint::MODE_WHITESPACE;
-$kintOutput = Kint::dump($GLOBALS); 
-// now $kintOutput can be written to a text log file and 
-=======
   * To force a specific dump output type just pass it to the `Kint::enabled()` method. Available options are: `Kint::MODE_RICH` (default), `Kint::MODE_PLAIN`, `Kint::MODE_WHITESPACE` and `Kint::MODE_CLI`:
 
  ```php
 Kint::enabled(Kint::MODE_WHITESPACE);
 $kintOutput = Kint::dump($GLOBALS);
 // now $kintOutput can be written to a text log file and
->>>>>>> 79356db6
 // be perfectly readable from there
 ```
   * To change display theme, use `Kint::$theme = '<theme name>';` where available options are: `'original'` (default), `'solarized'`, `'solarized-dark'` and `'aante-light'`. Here's an (outdated) preview:<br>
